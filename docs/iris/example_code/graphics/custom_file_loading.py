--- conflicted
+++ resolved
@@ -11,7 +11,6 @@
 * file_element - FileElement object describing the element which identifies
                  this FormatSpecification.
     Possible values are:
-<<<<<<< HEAD
     
     ``iris.io.format_picker.MagicNumber(n, o)`` - The n bytes from the file \
     at offset o.
@@ -19,16 +18,6 @@
     ``iris.io.format_picker.FileExtension()`` - The file's extension.
     
     ``iris.io.format_picker.LeadingLine()``  - The first line of the file.
-=======
-
-    ``iris.io.format_picker.MAGIC_NUMBER_32_BIT`` - The first 4 bytes from the file
-
-    ``iris.io.format_picker.MAGIC_NUMBER_64_BIT`` - The first 8 bytes from the file
-
-    ``iris.io.format_picker.FILE_EXTENSION`` - The files extension
-
-    ``iris.io.format_picker.LEADING_LINE`` - The first line of the file
->>>>>>> 33c2a2cd
 
 * file_element_value - The value that the file_element should take if a file matches this FormatSpecification
 * handler (optional) - A generator function that will be called when the file specification has been identified. This function is
